--- conflicted
+++ resolved
@@ -3,8 +3,6 @@
 from typing import Dict, List, Optional, Any
 from pydantic import BaseModel, Field, field_validator, model_validator
 
-<<<<<<< HEAD
-=======
 
 # Nested Configuration Schemas
 class LLMProviderConfig(BaseModel):
@@ -117,18 +115,12 @@
     account_sid: Optional[str] = None
     auth_token: Optional[str] = None
 
->>>>>>> a733174c
 
 # Assistant schemas
 class AssistantBase(BaseModel):
     """Base schema for assistant data."""
 
     name: str
-<<<<<<< HEAD
-    # Note: phone_number is now managed separately through PhoneNumber table
-    # phone_number: str  # Removed - handled via separate phone number assignment
-=======
->>>>>>> a733174c
     description: Optional[str] = None
     
     # LLM Provider Configuration
@@ -136,19 +128,9 @@
         default="openai",
         description="LLM provider: openai, anthropic, gemini, xai, groq, custom",
     )
-<<<<<<< HEAD
-    llm_provider_config: Optional[Dict[str, Any]] = Field(
-        default_factory=lambda: {
-            "api_key": None,
-            "base_url": None,
-            "model": "gpt-4o-mini",
-            "custom_config": {},
-        }
-=======
     llm_provider_config: LLMProviderConfig = Field(
         default_factory=LLMProviderConfig,
         description="Configuration for the selected LLM provider."
->>>>>>> a733174c
     )
     
     # Legacy API keys (for backward compatibility, will be moved to nested configs)
@@ -167,68 +149,12 @@
     twilio_auth_token: Optional[str] = Field(None, deprecated=True, description="Legacy field. Use twilio_config.auth_token instead.")
     
     # LLM Settings
-<<<<<<< HEAD
-    llm_settings: Optional[Dict[str, Any]] = Field(
-        default_factory=lambda: {
-            "temperature": 0.5,
-            "max_tokens": 1000,
-            "system_prompt": "You are a helpful assistant that can answer questions and help with tasks.",
-            "welcome_message": None,
-            "top_p": 1.0,
-            "frequency_penalty": 0.0,
-            "presence_penalty": 0.0,
-            "stop_sequences": [],
-        }
-    )
-=======
     llm_settings: LLMSettings = Field(default_factory=LLMSettings)
->>>>>>> a733174c
     
     # Webhook settings
     webhook_url: Optional[str] = None
     
     # Interruption Settings
-<<<<<<< HEAD
-    interruption_settings: Optional[Dict[str, Any]] = Field(
-        default_factory=lambda: {
-            "interruption_threshold": 3,
-            "min_speaking_time": 0.5,
-            "interruption_cooldown": 2.0,
-        }
-    )
-    
-    # TTS Settings
-    tts_settings: Optional[Dict[str, Any]] = Field(
-        default_factory=lambda: {
-            "provider": "elevenlabs",
-            "voice_id": "rachel",
-            "model_id": "turbo",
-            "latency": 1,
-            "stability": 0.5,
-            "similarity_boost": 0.75,
-            "style": 0.0,
-            "use_speaker_boost": True,
-            "provider_config": {},
-        }
-    )
-    
-    # STT Settings
-    stt_settings: Optional[Dict[str, Any]] = Field(
-        default_factory=lambda: {
-            "model": "nova-2",
-            "language": "en-US",
-            "punctuate": True,
-            "interim_results": True,
-            "endpointing": {"silence_threshold": 500, "min_silence_duration": 500},
-            "utterance_end_ms": 1000,
-            "vad_turnoff": 500,
-            "smart_format": True,
-            "keywords": [],
-            "keyterms": [],
-            "audio_denoising": False,
-        }
-    )
-=======
     interruption_settings: InterruptionSettings = Field(default_factory=InterruptionSettings)
     
     # TTS Settings
@@ -236,7 +162,6 @@
     
     # STT Settings
     stt_settings: STTSettings = Field(default_factory=STTSettings)
->>>>>>> a733174c
     
     # Call control settings
     end_call_message: Optional[str] = None
@@ -248,42 +173,6 @@
     idle_timeout: Optional[int] = None
 
     # Tools configuration
-<<<<<<< HEAD
-    tools_settings: Optional[Dict[str, Any]] = Field(
-        default_factory=lambda: {
-            "enabled_tools": [],
-            "end_call": {"enabled": False, "scenarios": [], "custom_message": None},
-            "transfer_call": {
-                "enabled": False,
-                "scenarios": [],
-                "transfer_numbers": [],
-                "custom_message": None,
-            },
-            "custom_tools": [],
-        }
-    )
-
-    # RAG settings
-    rag_settings: Optional[Dict[str, Any]] = Field(
-        default_factory=lambda: {
-            "enabled": False,
-            "search_limit": 3,
-            "similarity_threshold": 0.7,
-            "embedding_model": "text-embedding-3-small",
-            "chunking_strategy": "recursive",
-            "chunk_size": 1000,
-            "chunk_overlap": 200,
-            "auto_process": True,
-            "include_metadata": True,
-            "context_window_tokens": 4000,
-        }
-    )
-
-    # Fallback providers configuration
-    llm_fallback_providers: Optional[Dict[str, Any]] = Field(
-        default_factory=lambda: {"enabled": False, "fallbacks": []}
-    )
-=======
     tools_settings: ToolsSettings = Field(default_factory=ToolsSettings)
 
     # RAG settings
@@ -291,7 +180,6 @@
 
     # Fallback providers configuration
     llm_fallback_providers: LLMFallbackSettings = Field(default_factory=LLMFallbackSettings)
->>>>>>> a733174c
     
     # Additional settings
     custom_settings: Optional[Dict[str, Any]] = None
@@ -301,30 +189,18 @@
         # Allow extra fields for future extensibility
         extra = "allow"
 
-<<<<<<< HEAD
-=======
     @model_validator(mode="before")
     @classmethod
     def handle_legacy_fields(cls, values: Dict[str, Any]) -> Dict[str, Any]:
         """Move legacy flat API keys and settings to their new nested locations."""
         return values
 
->>>>>>> a733174c
     @field_validator("llm_provider_config", mode="before")
     @classmethod
     def validate_llm_provider_config(cls, v):
         """Ensure llm_provider_config has required structure."""
         if v is None:
-<<<<<<< HEAD
-            return {
-                "api_key": None,
-                "base_url": None,
-                "model": "gpt-4o-mini",
-                "custom_config": {},
-            }
-=======
             return LLMProviderConfig()
->>>>>>> a733174c
         return v
 
     @field_validator("tts_settings", mode="before")
@@ -332,21 +208,7 @@
     def validate_tts_settings(cls, v):
         """Ensure TTS settings have proper structure."""
         if v is None:
-<<<<<<< HEAD
-            return {
-                "provider": "elevenlabs",
-                "voice_id": "rachel",
-                "model_id": "turbo",
-                "latency": 1,
-                "stability": 0.5,
-                "similarity_boost": 0.75,
-                "style": 0.0,
-                "use_speaker_boost": True,
-                "provider_config": {},
-            }
-=======
             return TTSSettings()
->>>>>>> a733174c
 
         # Ensure provider_config exists
         if "provider_config" not in v:
@@ -359,23 +221,7 @@
     def validate_stt_settings(cls, v):
         """Ensure STT settings have proper structure."""
         if v is None:
-<<<<<<< HEAD
-            return {
-                "model": "nova-2",
-                "language": "en-US",
-                "punctuate": True,
-                "interim_results": True,
-                "endpointing": {"silence_threshold": 500, "min_silence_duration": 500},
-                "utterance_end_ms": 1000,
-                "vad_turnoff": 500,
-                "smart_format": True,
-                "keywords": [],
-                "keyterms": [],
-                "audio_denoising": False,
-            }
-=======
             return STTSettings()
->>>>>>> a733174c
 
         # Ensure keywords and keyterms are lists
         if "keywords" not in v:
@@ -390,21 +236,7 @@
     def validate_tools_settings(cls, v):
         """Ensure tools settings have proper structure."""
         if v is None:
-<<<<<<< HEAD
-            return {
-                "enabled_tools": [],
-                "end_call": {"enabled": False, "scenarios": [], "custom_message": None},
-                "transfer_call": {
-                    "enabled": False,
-                    "scenarios": [],
-                    "transfer_numbers": [],
-                    "custom_message": None,
-                },
-                "custom_tools": [],
-            }
-=======
             return ToolsSettings()
->>>>>>> a733174c
 
         # Update enabled_tools based on individual tool settings
         enabled_tools = []
@@ -421,13 +253,9 @@
     def validate_fallback_providers(cls, v):
         """Ensure fallback providers have proper structure."""
         if v is None:
-<<<<<<< HEAD
-            return {"enabled": False, "fallbacks": []}
-=======
             return LLMFallbackSettings()
         if isinstance(v, dict) and "fallbacks" not in v:
              v["fallbacks"] = []
->>>>>>> a733174c
         return v
 
     @field_validator("custom_settings", mode="before")
@@ -523,8 +351,6 @@
 class AssistantCreate(AssistantBase):
     """Schema for creating a new assistant."""
 
-<<<<<<< HEAD
-=======
     # Remove deprecated fields from the create schema to encourage correct usage
     openai_api_key: Optional[str] = Field(None, exclude=True)
     custom_llm_url: Optional[str] = Field(None, exclude=True)
@@ -533,7 +359,6 @@
     twilio_account_sid: Optional[str] = Field(None, exclude=True)
     twilio_auth_token: Optional[str] = Field(None, exclude=True)
     
->>>>>>> a733174c
     # organization_id and user_id will be set from the authenticated user
     pass
 
@@ -575,15 +400,6 @@
     idle_timeout: Optional[int] = None
 
     # Tools configuration
-<<<<<<< HEAD
-    tools_settings: Optional[Dict[str, Any]] = None
-
-    # RAG settings
-    rag_settings: Optional[Dict[str, Any]] = None
-
-    # Fallback providers configuration
-    llm_fallback_providers: Optional[Dict[str, Any]] = None
-=======
     tools_settings: Optional[ToolsSettings] = None
 
     # RAG settings
@@ -591,7 +407,6 @@
 
     # Fallback providers configuration
     llm_fallback_providers: Optional[LLMFallbackSettings] = None
->>>>>>> a733174c
     
     # Additional settings
     custom_settings: Optional[Dict[str, Any]] = None
@@ -763,9 +578,6 @@
     created_at: datetime.datetime
     
     class Config:
-<<<<<<< HEAD
-        from_attributes = True 
-=======
         from_attributes = True
 
 
@@ -934,5 +746,4 @@
 
 class StatusResponse(BaseModel):
     """Generic status response."""
-    status: str
->>>>>>> a733174c
+    status: str