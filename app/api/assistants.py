--- conflicted
+++ resolved
@@ -28,14 +28,11 @@
     AssistantUpdate,
     AssistantResponse,
     APIResponse,
-<<<<<<< HEAD
-=======
     PhoneNumberAssignRequest,
     PhoneNumberUnassignRequest,
     SyncPhoneNumbersResponse,
     OrganizationPhoneNumberResponse,
     OrganizationAssistantInfo
->>>>>>> a733174c
 )
 
 logger = logging.getLogger(__name__)
@@ -819,12 +816,7 @@
 @router.post("/{assistant_id}/phone-numbers/assign-by-number", response_model=APIResponse)
 async def assign_phone_number_by_string(
     assistant_id: int,
-<<<<<<< HEAD
-    phone_number: str = Form(..., description="Phone number in E.164 format (e.g., +1234567890)"),
-    auto_sync: bool = Form(True, description="Automatically sync from Twilio if number not found locally"),
-=======
     request: PhoneNumberAssignRequest,
->>>>>>> a733174c
     current_user: User = Depends(get_current_user_flexible)
 ):
     """
@@ -832,13 +824,10 @@
     
     Auto-syncs from Twilio if the number doesn't exist locally and auto_sync is True.
     This is the recommended way to assign newly purchased Twilio numbers.
-<<<<<<< HEAD
-=======
     
     Args:
         assistant_id: ID of the assistant to assign the phone number to
         request: JSON request containing phone_number, friendly_name (optional), and auto_sync
->>>>>>> a733174c
     """
     # Verify assistant exists and belongs to organization
     assistant = await AssistantService.get_assistant_by_id(
@@ -851,14 +840,11 @@
         )
 
     try:
-<<<<<<< HEAD
-=======
         # Extract values from request
         phone_number = request.phone_number
         friendly_name = request.friendly_name
         auto_sync = request.auto_sync
         
->>>>>>> a733174c
         # Normalize phone number format (remove spaces, ensure + prefix)
         normalized_number = phone_number.strip()
         if not normalized_number.startswith('+'):
@@ -929,16 +915,6 @@
             )
             other_name = other_assistant.name if other_assistant else f"Assistant ID {existing_phone.assistant_id}"
             
-<<<<<<< HEAD
-            raise HTTPException(
-                status_code=status.HTTP_400_BAD_REQUEST,
-                detail=f"Phone number {normalized_number} is already assigned to {other_name}"
-            )
-
-        # Assign the phone number
-        result = await PhoneNumberService.assign_phone_to_assistant(
-            existing_phone.id, assistant_id, current_user.organization_id
-=======
             return APIResponse(
                 success=False,
                 message=f"Phone number {normalized_number} is already assigned to {other_name}",
@@ -956,7 +932,6 @@
         # Assign the phone number
         result = await PhoneNumberService.assign_phone_to_assistant(
             existing_phone.id, assistant_id, current_user.organization_id, friendly_name
->>>>>>> a733174c
         )
 
         if not result["success"]:
@@ -976,10 +951,7 @@
                 "phone_number_id": existing_phone.id,
                 "assistant_id": assistant_id,
                 "assistant_name": assistant.name,
-<<<<<<< HEAD
-=======
                 "friendly_name": friendly_name,
->>>>>>> a733174c
                 "was_synced": not existing_phone or auto_sync
             }
         )
@@ -996,11 +968,7 @@
 @router.post("/{assistant_id}/phone-numbers/unassign-by-number", response_model=APIResponse)
 async def unassign_phone_number_by_string(
     assistant_id: int,
-<<<<<<< HEAD
-    phone_number: str = Form(..., description="Phone number to unassign"),
-=======
     request: PhoneNumberUnassignRequest,
->>>>>>> a733174c
     current_user: User = Depends(get_current_user_flexible)
 ):
     """
@@ -1017,12 +985,9 @@
         )
 
     try:
-<<<<<<< HEAD
-=======
         # Extract phone number from request
         phone_number = request.phone_number
         
->>>>>>> a733174c
         # Normalize phone number format
         normalized_number = phone_number.strip()
         if not normalized_number.startswith('+'):
@@ -1098,11 +1063,7 @@
 
 # ========== Organization Phone Number Management ==========
 
-<<<<<<< HEAD
-@router.post("/organization/phone-numbers/sync", response_model=APIResponse)
-=======
 @router.post("/organization/phone-numbers/sync", response_model=SyncPhoneNumbersResponse)
->>>>>>> a733174c
 async def sync_organization_phone_numbers(
     current_user: User = Depends(get_current_user_flexible)
 ):
@@ -1120,17 +1081,10 @@
         )
 
         if result["success"]:
-<<<<<<< HEAD
-            return APIResponse(
-                success=True,
-                message=f"Successfully synced {result.get('synced_count', 0)} phone numbers from Twilio",
-                data=result
-=======
             return SyncPhoneNumbersResponse(
                 success=True,
                 message=f"Successfully synced {result.get('synced_count', 0)} phone numbers from Twilio",
                 synced_count=result.get('synced_count', 0)
->>>>>>> a733174c
             )
         else:
             raise HTTPException(
@@ -1147,11 +1101,7 @@
         )
 
 
-<<<<<<< HEAD
-@router.get("/organization/phone-numbers", response_model=List[dict])
-=======
 @router.get("/organization/phone-numbers", response_model=List[OrganizationPhoneNumberResponse])
->>>>>>> a733174c
 async def list_organization_phone_numbers(
     include_assigned: bool = Query(True, description="Include phone numbers assigned to assistants"),
     include_unassigned: bool = Query(True, description="Include unassigned phone numbers"),
@@ -1183,25 +1133,6 @@
                         pn.assistant_id, current_user.organization_id
                     )
                     if assistant:
-<<<<<<< HEAD
-                        assistant_info = {
-                            "id": assistant.id,
-                            "name": assistant.name,
-                            "is_active": assistant.is_active
-                        }
-
-                filtered_numbers.append({
-                    "id": pn.id,
-                    "phone_number": pn.phone_number,
-                    "friendly_name": pn.friendly_name,
-                    "twilio_sid": pn.twilio_sid,
-                    "is_active": pn.is_active,
-                    "capabilities": pn.capabilities,
-                    "assistant": assistant_info,
-                    "created_at": pn.created_at.isoformat(),
-                    "updated_at": pn.updated_at.isoformat() if pn.updated_at else None
-                })
-=======
                         assistant_info = OrganizationAssistantInfo(
                             id=assistant.id,
                             name=assistant.name,
@@ -1219,7 +1150,6 @@
                     created_at=pn.created_at,
                     updated_at=pn.updated_at
                 ))
->>>>>>> a733174c
 
         return filtered_numbers
 
@@ -1230,11 +1160,7 @@
         )
 
 
-<<<<<<< HEAD
-@router.get("/organization/phone-numbers/available", response_model=List[dict])
-=======
 @router.get("/organization/phone-numbers/available", response_model=List[OrganizationPhoneNumberResponse])
->>>>>>> a733174c
 async def list_available_phone_numbers(
     current_user: User = Depends(get_current_user_flexible)
 ):
@@ -1249,18 +1175,6 @@
         )
 
         return [
-<<<<<<< HEAD
-            {
-                "id": pn.id,
-                "phone_number": pn.phone_number,
-                "friendly_name": pn.friendly_name,
-                "twilio_sid": pn.twilio_sid,
-                "is_active": pn.is_active,
-                "capabilities": pn.capabilities,
-                "created_at": pn.created_at.isoformat(),
-                "updated_at": pn.updated_at.isoformat() if pn.updated_at else None
-            }
-=======
             OrganizationPhoneNumberResponse(
                 id=pn.id,
                 phone_number=pn.phone_number,
@@ -1272,7 +1186,6 @@
                 created_at=pn.created_at,
                 updated_at=pn.updated_at
             )
->>>>>>> a733174c
             for pn in available_numbers
         ]
 
