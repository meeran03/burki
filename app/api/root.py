"""
This file contains the API endpoints for the Twilio call.
"""

# pylint: disable=logging-format-interpolation,logging-fstring-interpolation,broad-exception-caught
import logging
import json
import base64
import os
import asyncio
from typing import Optional, Dict, Set
from datetime import datetime
from fastapi import Request, WebSocket, WebSocketDisconnect, HTTPException
from fastapi.responses import Response, FileResponse
from fastapi import APIRouter
from twilio.twiml.voice_response import VoiceResponse, Connect

from app.core.call_handler import CallHandler
from app.core.assistant_manager import AssistantManager
from app.services.call_service import CallService
from app.services.webhook_service import WebhookService
from app.twilio.twilio_service import TwilioService
from app.utils.url_utils import get_twiml_webhook_url
from app.db.database import get_async_db_session
<<<<<<< HEAD
=======
from app.api.schemas import InitiateCallRequest, InitiateCallResponse
>>>>>>> a733174c


router = APIRouter()
# Configure logging
logging.basicConfig(
    level=logging.INFO,
    format="%(asctime)s - %(name)s - %(levelname)s - %(message)s",
)
logger = logging.getLogger(__name__)

# Initialize call handler with default system prompt
DEFAULT_SYSTEM_PROMPT = """You are a helpful AI assistant for a customer service call center. 
Your role is to assist customers professionally and efficiently. 
Keep responses concise, clear, and focused on resolving customer needs."""

# Get custom LLM URL from environment variable if available
CUSTOM_LLM_URL = os.getenv("CUSTOM_LLM_URL", "http://localhost:8001/ai/chat/completions")

# Initialize call handler - configuration is now handled per-call through assistant objects
call_handler = CallHandler()
assistant_manager = AssistantManager()

# Global transcript broadcaster
class TranscriptBroadcaster:
    """
    Manages WebSocket connections for live transcript streaming.
    """
    
    def __init__(self):
        # Dict mapping call_sid to set of websocket connections
        self.connections: Dict[str, Set[WebSocket]] = {}
    
    async def connect(self, call_sid: str, websocket: WebSocket):
        """Add a WebSocket connection for a specific call."""
        if call_sid not in self.connections:
            self.connections[call_sid] = set()
        self.connections[call_sid].add(websocket)
        logger.info(f"Client connected to transcript stream for call {call_sid}. Total connections: {len(self.connections[call_sid])}")
    
    async def disconnect(self, call_sid: str, websocket: WebSocket):
        """Remove a WebSocket connection for a specific call."""
        if call_sid in self.connections:
            self.connections[call_sid].discard(websocket)
            if not self.connections[call_sid]:
                # Remove empty set
                del self.connections[call_sid]
            logger.info(f"Client disconnected from transcript stream for call {call_sid}")
    
    async def broadcast_transcript(self, call_sid: str, transcript_data: dict):
        """Broadcast transcript data to all connected clients for a specific call."""
        logger.info(f"Attempting to broadcast transcript for call {call_sid}, speaker: {transcript_data.get('speaker')}")
        
        if call_sid not in self.connections:
            logger.info(f"No WebSocket connections found for call {call_sid}")
            return
        
        # Create a copy of connections to avoid modification during iteration
        connections = self.connections[call_sid].copy()
        if not connections:
            logger.info(f"No active connections for call {call_sid}")
            return
        
        logger.info(f"Broadcasting transcript to {len(connections)} connected clients for call {call_sid}")
        
        message = {
            "type": "transcript",
            "call_sid": call_sid,
            "timestamp": datetime.utcnow().isoformat(),
            "data": transcript_data
        }
        
        # Send to all connected clients
        disconnected = set()
        for websocket in connections:
            try:
                await websocket.send_json(message)
                logger.debug(f"Successfully sent transcript to client for call {call_sid}")
            except Exception as e:
                logger.warning(f"Failed to send transcript to client for call {call_sid}: {e}")
                disconnected.add(websocket)
        
        # Clean up disconnected clients
        for websocket in disconnected:
            await self.disconnect(call_sid, websocket)
        
        logger.info(f"Successfully broadcasted transcript for call {call_sid} to {len(connections) - len(disconnected)} clients")
    
    async def broadcast_call_status(self, call_sid: str, status: str, metadata: Optional[dict] = None):
        """Broadcast call status updates to connected clients."""
        if call_sid not in self.connections:
            return
        
        # Create a copy of connections to avoid modification during iteration
        connections = self.connections[call_sid].copy()
        if not connections:
            return
        
        message = {
            "type": "call_status",
            "call_sid": call_sid,
            "timestamp": datetime.utcnow().isoformat(),
            "status": status,
            "metadata": metadata or {}
        }
        
        # Send to all connected clients
        disconnected = set()
        for websocket in connections:
            try:
                await websocket.send_json(message)
            except Exception as e:
                logger.warning(f"Failed to send call status to client for call {call_sid}: {e}")
                disconnected.add(websocket)
        
        # Clean up disconnected clients
        for websocket in disconnected:
            await self.disconnect(call_sid, websocket)

# Global instance
transcript_broadcaster = TranscriptBroadcaster()

async def authenticate_websocket_connection(websocket: WebSocket, token: str = None):
    """
    Authenticate WebSocket connection using various methods.
    
    Supports authentication via:
    1. Query parameter 'token' with API key
    2. Authorization header with Bearer token  
    3. Subprotocol with token
    
    Returns:
        User object if authenticated, None otherwise
    """
    from app.services.auth_service import APIKeyService
    
    api_key = None
    
    # Method 1: Query parameter
    if token:
        api_key = token
        logger.debug("Using token from query parameter")
    
    # Method 2: Authorization header
    if not api_key:
        auth_header = None
        for name, value in websocket.headers:
            if name.lower() == b'authorization':
                auth_header = value.decode()
                break
        
        if auth_header and auth_header.startswith('Bearer '):
            api_key = auth_header[7:]  # Remove 'Bearer ' prefix
            logger.debug("Using token from Authorization header")
    
    # Method 3: Subprotocol (token passed as subprotocol)
    if not api_key:
        try:
            protocol_header = websocket.headers.get('sec-websocket-protocol')
            if protocol_header:
                protocols = protocol_header.decode().split(',')
                for protocol in protocols:
                    protocol = protocol.strip()
                    if protocol.startswith('burki-token-'):
                        api_key = protocol[12:]  # Remove 'burki-token-' prefix
                        logger.debug("Using token from WebSocket subprotocol")
                        break
        except Exception as e:
            logger.debug(f"Error reading WebSocket subprotocol: {e}")
    
    if not api_key:
        logger.warning("No authentication token provided for WebSocket connection")
        return None
    
    # Verify the API key
    try:
        result = await APIKeyService.verify_api_key(api_key)
        if result:
            api_key_obj, user = result
            logger.info(f"WebSocket authenticated for user: {user.email}")
            return user
        else:
            logger.warning("Invalid API key provided for WebSocket connection")
            return None
    except Exception as e:
        logger.error(f"Error verifying API key for WebSocket: {e}")
        return None

async def verify_call_access(user, call_sid: str) -> bool:
    """
    Verify that the authenticated user has access to the specified call.
    
    Args:
        user: Authenticated user object
        call_sid: Call SID to check access for
        
    Returns:
        bool: True if user has access, False otherwise
    """
    try:
        # Get the call and verify it belongs to the user's organization
        call = await CallService.get_call_by_sid(call_sid)
        if not call:
            logger.warning(f"Call {call_sid} not found")
            return False
        
        # Check if the call's assistant belongs to the user's organization
        if call.assistant and call.assistant.organization_id == user.organization_id:
            logger.debug(f"User {user.email} has access to call {call_sid}")
            return True
        else:
            logger.warning(f"User {user.email} does not have access to call {call_sid}")
            return False
            
    except Exception as e:
        logger.error(f"Error verifying call access: {e}")
        return False

@router.websocket("/live-transcript/{call_sid}")
async def live_transcript_endpoint(websocket: WebSocket, call_sid: str, token: str = None):
    """
    WebSocket endpoint for streaming live transcripts of a specific call.
    
    Clients can connect to this endpoint to receive real-time transcripts
    as they are generated during the call.
    
    Message format:
    {
        "type": "transcript",
        "call_sid": "CA123...",
        "timestamp": "2024-01-01T12:00:00.000Z",
        "data": {
            "content": "Hello, how can I help you?",
            "speaker": "assistant",
            "is_final": true,
            "confidence": 0.95,
            "segment_start": 5.2,
            "segment_end": 7.1
        }
    }
    
    Or for call status updates:
    {
        "type": "call_status", 
        "call_sid": "CA123...",
        "timestamp": "2024-01-01T12:00:00.000Z",
        "status": "in-progress|completed|failed",
        "metadata": {}
    }
    """
    logger.info(f"Live transcript WebSocket connection attempt for call {call_sid}")
    
    try:
        # Accept the WebSocket connection first
        await websocket.accept()
        logger.info(f"Live transcript WebSocket connection accepted for call {call_sid}")
        
        # Then authenticate the connection
        authenticated_user = await authenticate_websocket_connection(websocket, token)
        if not authenticated_user:
            await websocket.send_json({
                "type": "error",
                "call_sid": call_sid,
                "timestamp": datetime.utcnow().isoformat(),
                "error": "authentication_failed",
                "message": "Authentication failed"
            })
            await websocket.close(code=1008, reason="Authentication failed")
            return
        
        logger.info(f"User {authenticated_user.email} authenticated for call {call_sid}")
        
        # Verify user has access to this call
        if not await verify_call_access(authenticated_user, call_sid):
            await websocket.send_json({
                "type": "error",
                "call_sid": call_sid,
                "timestamp": datetime.utcnow().isoformat(),
                "error": "access_denied",
                "message": "Access denied to this call"
            })
            await websocket.close(code=1008, reason="Access denied to this call")
            return
        
        # Add this connection to the broadcaster
        await transcript_broadcaster.connect(call_sid, websocket)
        
        # Send initial connection confirmation
        await websocket.send_json({
            "type": "connection_established",
            "call_sid": call_sid,
            "timestamp": datetime.utcnow().isoformat(),
            "message": "Connected to live transcript stream"
        })
        
        # Check if call exists and send current status
        try:
            call = await CallService.get_call_by_sid(call_sid)
            if call:
                await websocket.send_json({
                    "type": "call_status",
                    "call_sid": call_sid,
                    "timestamp": datetime.utcnow().isoformat(),
                    "status": call.status,
                    "metadata": {
                        "assistant_id": call.assistant_id,
                        "started_at": call.started_at.isoformat() if call.started_at else None,
                        "to_phone_number": call.to_phone_number,
                        "customer_phone_number": call.customer_phone_number
                    }
                })
                
                # Send any existing transcripts for this call
                try:
                    transcripts = await CallService.get_call_transcripts(call_sid)
                    for transcript in transcripts:
                        transcript_data = {
                            "content": transcript.content,
                            "speaker": transcript.speaker,
                            "is_final": transcript.is_final,
                            "confidence": transcript.confidence,
                            "segment_start": transcript.segment_start,
                            "segment_end": transcript.segment_end,
                            "created_at": transcript.created_at.isoformat() if transcript.created_at else None
                        }
                        await websocket.send_json({
                            "type": "transcript",
                            "call_sid": call_sid,
                            "timestamp": transcript.created_at.isoformat() if transcript.created_at else datetime.utcnow().isoformat(),
                            "data": transcript_data
                        })
                except Exception as transcript_error:
                    logger.error(f"Error sending existing transcripts for call {call_sid}: {transcript_error}")
                    
            else:
                await websocket.send_json({
                    "type": "error",
                    "call_sid": call_sid,
                    "timestamp": datetime.utcnow().isoformat(),
                    "message": f"Call {call_sid} not found"
                })
        except Exception as e:
            logger.error(f"Error fetching call info for live transcript stream {call_sid}: {e}")
            await websocket.send_json({
                "type": "error",
                "call_sid": call_sid,
                "timestamp": datetime.utcnow().isoformat(),
                "message": "Error fetching call information"
            })
        
        # Keep connection alive and handle incoming messages (if any)
        try:
            while True:
                # Wait for incoming messages (clients might send heartbeats or requests)
                message = await websocket.receive_json()
                
                # Handle different message types
                if message.get("type") == "ping":
                    await websocket.send_json({
                        "type": "pong", 
                        "timestamp": datetime.utcnow().isoformat()
                    })
                elif message.get("type") == "request_status":
                    # Client requesting current call status
                    call = await CallService.get_call_by_sid(call_sid)
                    if call:
                        await websocket.send_json({
                            "type": "call_status",
                            "call_sid": call_sid,
                            "timestamp": datetime.utcnow().isoformat(),
                            "status": call.status,
                            "metadata": {
                                "assistant_id": call.assistant_id,
                                "started_at": call.started_at.isoformat() if call.started_at else None,
                                "duration": call.duration
                            }
                        })
                        
        except WebSocketDisconnect:
            logger.info(f"Live transcript WebSocket disconnected for call {call_sid}")
        except Exception as e:
            logger.error(f"Error in live transcript WebSocket for call {call_sid}: {e}", exc_info=True)
            try:
                await websocket.send_json({
                    "type": "error",
                    "call_sid": call_sid,
                    "timestamp": datetime.utcnow().isoformat(),
                    "message": "Internal server error"
                })
            except:
                pass  # Connection might be closed already
        
    except Exception as e:
        logger.error(f"Error accepting live transcript WebSocket for call {call_sid}: {e}", exc_info=True)
        try:
            if websocket.client_state.name != "DISCONNECTED":
                await websocket.send_json({
                    "type": "error",
                    "call_sid": call_sid,
                    "timestamp": datetime.utcnow().isoformat(),
                    "message": "Connection initialization failed"
                })
                await websocket.close(code=1011, reason="Internal server error")
        except:
            pass  # Connection might be closed already
    finally:
        # Clean up connection
        try:
            await transcript_broadcaster.disconnect(call_sid, websocket)
        except Exception as cleanup_error:
            logger.error(f"Error cleaning up WebSocket connection for call {call_sid}: {cleanup_error}")


@router.post("/twiml")
async def get_twiml(request: Request):
    """
    Generate TwiML for incoming Twilio calls.
    This endpoint is called by Twilio when a call comes in.
    """
    form_data = await request.form()
    call_sid = form_data.get("CallSid")
    to_phone_number = form_data.get("To")
    customer_phone_number = form_data.get("From")

    # Check if this is an outbound call by looking for metadata in URL parameters
    # For outbound calls, the metadata is passed as URL parameters
    query_params = request.query_params
    is_outbound = query_params.get("outbound") == "true"
    outbound_assistant_id = query_params.get("assistant_id")
    outbound_welcome_message = query_params.get("welcome_message")
    outbound_agenda = query_params.get("agenda")
    outbound_to_phone = query_params.get("to_phone_number")

    if is_outbound:
        logger.info(
            f"Outbound call with SID: {call_sid} from {customer_phone_number} to {to_phone_number} "
            f"with assistant {outbound_assistant_id} and agenda: {outbound_agenda[:100] if outbound_agenda else 'None'}..."
        )
    else:
        logger.info(
            f"Incoming call with SID: {call_sid} from {customer_phone_number} to {to_phone_number}"
        )
    
    logger.info("Request headers: %s", request.headers)

    assistant = None
<<<<<<< HEAD
=======
    phone_number_obj = None
>>>>>>> a733174c
    
    if is_outbound and outbound_assistant_id:
        # For outbound calls, use the assistant ID from metadata
        try:
            assistant = await assistant_manager.get_assistant_by_id(int(outbound_assistant_id))
        except (ValueError, TypeError):
            logger.error(f"Invalid assistant_id in outbound call metadata: {outbound_assistant_id}")
    elif to_phone_number:
        # For inbound calls, lookup assistant by phone number
        assistant = await assistant_manager.get_assistant_by_phone(to_phone_number)
<<<<<<< HEAD
=======
        
        # Also get the phone number object to check for Google Voice forwarding
        try:
            from app.services.phone_number_service import PhoneNumberService
            phone_numbers = await PhoneNumberService.get_organization_phone_numbers(
                assistant.organization_id if assistant else None
            )
            for pn in phone_numbers:
                if pn.phone_number == to_phone_number:
                    phone_number_obj = pn
                    break
        except Exception as e:
            logger.error(f"Error fetching phone number object: {e}")
>>>>>>> a733174c

    # Create call record in database and send initial webhook as soon as call comes in
    if assistant and call_sid:
        try:
            # For outbound calls, the customer is the "to" number, not the "from"
            if is_outbound:
                actual_customer_phone = outbound_to_phone or to_phone_number
                actual_to_phone = customer_phone_number  # The assistant's number
            else:
                actual_customer_phone = customer_phone_number
                actual_to_phone = to_phone_number
            
            # Create call record in database immediately
            # Store outbound call metadata in the call metadata
            call_metadata = {}
            if is_outbound:
                call_metadata = {
                    "outbound": True,
                    "agenda": outbound_agenda,
                    "custom_welcome_message": outbound_welcome_message
                }
            
            call = await CallService.create_call(
                assistant_id=assistant.id,
                call_sid=call_sid,
                to_phone_number=actual_to_phone or "",
                customer_phone_number=actual_customer_phone or "",
                metadata=call_metadata,
            )
            logger.info(f"Created call record in database for call {call_sid}")
            
            # Send initial webhook status update immediately
            if assistant.webhook_url:
                asyncio.create_task(
                    WebhookService.send_status_update_webhook(
                        assistant=assistant,
                        call=call,
                        status="in-progress",
                        messages=[]
                    )
                )
                logger.info(f"Sent immediate webhook status update for {'outbound' if is_outbound else 'incoming'} call {call_sid}")
        except Exception as e:
            logger.error(f"Error creating call record or sending webhook for {call_sid}: {e}", exc_info=True)

    # Create the TwiML response
    response = VoiceResponse()

    # Check if Google Voice forwarding is enabled for this phone number
    should_send_dtmf = False
    if phone_number_obj and phone_number_obj.phone_metadata:
        google_voice_forwarding = phone_number_obj.phone_metadata.get("is_google_voice_forwarding", False)
        if google_voice_forwarding:
            should_send_dtmf = True
            logger.info(f"Google Voice forwarding enabled for {to_phone_number}, will send DTMF '1' after connection")

    # If Google Voice forwarding is enabled, send DTMF "1" after a pause
    if should_send_dtmf:
        # Add a pause and then send DTMF "1"
        # Using 'wwww' for 2 second pause to ensure the call is fully connected
        response.play(digits="wwww1")
        logger.info(f"Added DTMF '1' to TwiML response for Google Voice forwarding")

    # Create a <Connect> verb with the WebSocket stream
    connect = Connect()

    # Setup a bi-directional WebSocket stream
    # Check for ngrok forwarding
    host = request.headers.get("x-forwarded-host") or request.headers.get("host")

    # Determine protocol (ws:// or wss://)
    # When using ngrok, we should use wss:// for the forwarded connection
    forwarded_proto = request.headers.get("x-forwarded-proto")
    if forwarded_proto == "https":
        protocol = "wss"
    elif request.url.scheme == "https":
        protocol = "wss"
    else:
        protocol = "ws"

    # Build the stream URL
    stream_url = f"{protocol}://{host}/streams"

    # Create stream with custom parameters for phone numbers and outbound call metadata
    stream = connect.stream(url=stream_url)
    if to_phone_number:
        stream.parameter(name="To", value=to_phone_number)
    if customer_phone_number:
        stream.parameter(name="From", value=customer_phone_number)
    
    # Add outbound call metadata as stream parameters
    if is_outbound:
        stream.parameter(name="outbound", value="true")
        if outbound_assistant_id:
            stream.parameter(name="assistant_id", value=outbound_assistant_id)
        if outbound_welcome_message:
            stream.parameter(name="welcome_message", value=outbound_welcome_message)
        if outbound_agenda:
            stream.parameter(name="agenda", value=outbound_agenda)
        if outbound_to_phone:
            stream.parameter(name="to_phone_number", value=outbound_to_phone)

    # Add the <Connect> verb to the response
    response.append(connect)

    # Log the full TwiML response
    twiml_response = str(response)
    logger.info(f"Returning TwiML response: {twiml_response}")

    return Response(content=twiml_response, media_type="application/xml")


@router.websocket("/streams")
async def websocket_endpoint(websocket: WebSocket):
    """
    WebSocket endpoint for Twilio Media Streams.
    Handles real-time audio streaming with Twilio.
    """
    logger.info("WebSocket connection attempt from %s", websocket.client.host)
    logger.info("WebSocket request headers: %s", websocket.headers)

    stream_sid = None
    call_sid = None
    to_number = None
    from_number = None

    try:
        await websocket.accept()
        logger.info("WebSocket connection accepted")

        try:
            # Process incoming WebSocket messages
            async for message in websocket.iter_json():
                event_type = message.get("event")

                if event_type == "connected":
                    logger.info(f"Media stream 'connected' event received: {message}")

                elif event_type == "start":
                    logger.info(f"Media stream 'start' event received: {message}")
                    # Extract streamSid and callSid from the start message
                    stream_sid = message.get("streamSid")
                    start_data = message.get("start", {})
                    call_sid = start_data.get("callSid")
                    
                    # Get phone numbers from customParameters if available
                    custom_params = start_data.get("customParameters", {})
                    to_number = custom_params.get("To")
                    from_number = custom_params.get("From")

                    # Extract outbound call metadata from customParameters
                    is_outbound = custom_params.get("outbound") == "true"
                    outbound_assistant_id = custom_params.get("assistant_id")
                    outbound_welcome_message = custom_params.get("welcome_message")
                    outbound_agenda = custom_params.get("agenda")
                    outbound_to_phone = custom_params.get("to_phone_number")
<<<<<<< HEAD
=======
                    

>>>>>>> a733174c

                    if not stream_sid or not call_sid:
                        logger.error("Missing streamSid or callSid in start message")
                        continue

                    tracks = start_data.get("tracks", [])
                    media_format = start_data.get("mediaFormat", {})

                    # Start call handling
                    try:
                        # Get assistant based on the context
                        assistant = None
                        
                        if is_outbound and outbound_assistant_id:
                            # For outbound calls, use the assistant ID from metadata
                            try:
                                assistant = await assistant_manager.get_assistant_by_id(int(outbound_assistant_id))
                            except (ValueError, TypeError):
                                logger.error(f"Invalid assistant_id in outbound stream metadata: {outbound_assistant_id}")
                        elif to_number:
                            # For inbound calls, lookup assistant by phone number
                            assistant = await assistant_manager.get_assistant_by_phone(to_number)
                        
                        if not assistant:
                            error_msg = f"Assistant not found for {'outbound' if is_outbound else 'inbound'} call"
                            logger.error(error_msg)
                            raise HTTPException(status_code=404, detail=error_msg)

                        # Prepare call metadata including outbound call information
                        call_metadata = {
                            "stream_sid": stream_sid,
                            "media_format": media_format,
                            "tracks": tracks,
                        }
                        
                        # Add outbound call specific metadata
                        if is_outbound:
                            call_metadata.update({
                                "outbound": True,
                                "agenda": outbound_agenda,
                                "custom_welcome_message": outbound_welcome_message,
                                "outbound_to_phone": outbound_to_phone
                            })

                        # Start the call handler with WebSocket
                        await call_handler.start_call(
                            call_sid=call_sid,
                            websocket=websocket,
<<<<<<< HEAD
                            to_number=to_number,
                            from_number=from_number,
=======
                            to_number=to_number if not is_outbound else from_number,
                            from_number=from_number if not is_outbound else to_number,
>>>>>>> a733174c
                            metadata=call_metadata,
                            assistant=assistant,
                        )

                    except Exception as e:
                        logger.error(
                            f"Error starting call handling: {e}", exc_info=True
                        )

                    # Send a mark event to acknowledge the start message
                    await websocket.send_json(
                        {
                            "event": "mark",
                            "streamSid": stream_sid,
                            "mark": {"name": "start_acknowledged"},
                        }
                    )



                elif event_type == "media":
                    # Process incoming audio
                    audio_data = message.get("media", {}).get("payload", "")
                    track = message.get("media", {}).get("track", "inbound")

                    current_stream_sid = message.get("streamSid")
                    if not current_stream_sid:
                        logger.error("Missing streamSid in media message")
                        continue

                    if track == "inbound" and audio_data and call_sid:
                        try:
                            # Decode the base64 audio data to bytes
                            decoded_audio = base64.b64decode(audio_data)
                            
                            # Log audio reception for debugging
                            logger.debug(f"Received audio for call {call_sid}: {len(decoded_audio)} bytes")

                            # Handle audio through call handler
                            result = await call_handler.handle_audio(call_sid, decoded_audio)
                            logger.debug(f"Audio processing result for call {call_sid}: {result}")

                        except Exception as audio_error:
                            logger.error(
                                f"Error processing audio data: {audio_error}",
                                exc_info=True,
                            )

                elif event_type == "stop":
                    # Get the current stream_sid from the message
                    current_stream_sid = message.get("streamSid")
                    if not current_stream_sid:
                        logger.error("Missing streamSid in stop message")
                        continue

                    # End call handling if we have a call_sid
                    if call_sid:
                        try:
                            await call_handler.end_call(call_sid)
                            logger.info(f"Ended call handling for call: {call_sid}")
                        except Exception as stop_error:
                            logger.error(
                                f"Error ending call handling: {stop_error}",
                                exc_info=True,
                            )
                    else:
                        logger.error(
                            f"Received stop event but call_sid is None for stream {current_stream_sid}"
                        )
                else:
                    logger.debug(f"Received message with event type: {event_type}")

        except WebSocketDisconnect:
            logger.warning(
                f"WebSocket disconnected during message exchange for: {stream_sid}"
            )
            # End call handling if connection is lost
            if call_sid:
                try:
                    await call_handler.end_call(call_sid)
                    logger.info(
                        f"Ended call handling after WebSocket disconnect for call: {call_sid}"
                    )
                except Exception as e:
                    logger.error(f"Error ending call handling: {e}", exc_info=True)

        except json.JSONDecodeError as e:
            logger.error(f"JSON decode error in WebSocket: {e}")

        except Exception as e:
            logger.error(f"Error processing WebSocket messages: {e}", exc_info=True)

    except WebSocketDisconnect:
        logger.warning(f"WebSocket disconnected before acceptance")

    except Exception as e:
        logger.error(f"Error in WebSocket connection: {e}", exc_info=True)


<<<<<<< HEAD
@router.post("/calls/initiate")
async def initiate_outbound_call(request: Request):
    """
    Initiate an outbound call through the API.
    
    Expected JSON body:
    {
        "assistant_id": 123,
        "to_phone_number": "+1234567890",
        "welcome_message": "Hello, this is your AI assistant calling...",
        "agenda": "I'm calling to discuss your recent order and confirm delivery details."
    }
    """
    try:
        # Parse JSON body
        body = await request.json()
        
        assistant_id = body.get("assistant_id")
        to_phone_number = body.get("to_phone_number")
        welcome_message = body.get("welcome_message")
        agenda = body.get("agenda", None)
        
        # Validate required fields
        if not assistant_id:
            raise HTTPException(status_code=400, detail="assistant_id is required")
=======
@router.post("/calls/initiate", response_model=InitiateCallResponse)
async def initiate_outbound_call(call_data: InitiateCallRequest):
    """
    Initiates an outbound call from an assistant to a specified phone number.
    This endpoint is protected and requires authentication.
    """
    try:
        from_phone_number = call_data.from_phone_number
        to_phone_number = call_data.to_phone_number
        welcome_message = call_data.welcome_message
        agenda = call_data.agenda
        
        # Validate required fields
        if not from_phone_number:
            raise HTTPException(status_code=400, detail="from_phone_number is required")
>>>>>>> a733174c
        if not to_phone_number:
            raise HTTPException(status_code=400, detail="to_phone_number is required")

        # Validate phone number format
        if not TwilioService.validate_phone_number(to_phone_number):
            raise HTTPException(status_code=400, detail="Invalid phone number format. Use E.164 format (e.g., +1234567890)")
        
        # Get the assistant
<<<<<<< HEAD
        assistant = await assistant_manager.get_assistant_by_id(assistant_id)
=======
        assistant = await assistant_manager.get_assistant_by_phone(from_phone_number)
>>>>>>> a733174c
        if not assistant:
            raise HTTPException(status_code=404, detail="Assistant not found")

        # Use the get_twiml_webhook_url function to determine the webhook URL
        webhook_url = get_twiml_webhook_url()
        
        # Prepare call metadata to pass through the webhook
        call_metadata = {
            "outbound": "true",
<<<<<<< HEAD
            "assistant_id": str(assistant_id),
=======
            "assistant_id": str(assistant.id),
>>>>>>> a733174c
            "welcome_message": welcome_message,
            "agenda": agenda,
            "to_phone_number": to_phone_number
        }
        
        # Get Twilio credentials from assistant or environment
        twilio_account_sid = assistant.twilio_account_sid or os.getenv("TWILIO_ACCOUNT_SID")
        twilio_auth_token = assistant.twilio_auth_token or os.getenv("TWILIO_AUTH_TOKEN")
        
        if not twilio_account_sid or not twilio_auth_token:
            raise HTTPException(status_code=500, detail="Twilio credentials not configured")
        
<<<<<<< HEAD
        # Get an assigned phone number for this assistant
        from app.services.phone_number_service import PhoneNumberService
        phone_numbers = await PhoneNumberService.get_organization_phone_numbers(assistant.organization_id)
        assigned_phone_numbers = [pn for pn in phone_numbers if pn.assistant_id == assistant.id]
        
        if not assigned_phone_numbers:
            raise HTTPException(status_code=400, detail="No phone number assigned to this assistant")
        
        # Use the first assigned phone number as the from number
        from_phone_number = assigned_phone_numbers[0].phone_number
        
=======
>>>>>>> a733174c
        # Initiate the outbound call through Twilio
        call_sid = TwilioService.initiate_outbound_call(
            to_phone_number=to_phone_number,
            from_phone_number=from_phone_number,
            webhook_url=webhook_url,
            call_metadata=call_metadata,
            account_sid=twilio_account_sid,
            auth_token=twilio_auth_token
        )
        
        if not call_sid:
            raise HTTPException(status_code=500, detail="Failed to initiate outbound call")
        
        logger.info(
<<<<<<< HEAD
            f"Initiated outbound call {call_sid} from assistant {assistant_id} "
            f"to {to_phone_number} with agenda: {agenda[:100]}..."
=======
            f"Initiated outbound call {call_sid} from assistant {assistant.id} "
            f"to {to_phone_number} with agenda: {agenda[:100] if agenda else 'None'}..."
>>>>>>> a733174c
        )
        
        # Return success response
        return {
            "success": True,
            "call_sid": call_sid,
            "message": "Outbound call initiated successfully",
<<<<<<< HEAD
            "assistant_id": assistant_id,
=======
            "assistant_id": assistant.id,
>>>>>>> a733174c
            "to_phone_number": to_phone_number,
            "from_phone_number": from_phone_number
        }
        
    except HTTPException:
        raise
    except Exception as e:
        logger.error(f"Error initiating outbound call: {e}", exc_info=True)
        raise HTTPException(status_code=500, detail=f"Internal error: {str(e)}")

@router.post("/recording-status")
async def recording_status_callback(request: Request):
    """
    Handle Twilio recording status callbacks.
    This endpoint is called by Twilio when a recording is completed or failed.
    """
    try:
        # Parse form data from Twilio
        form_data = await request.form()
<<<<<<< HEAD

        # Extract recording details
        recording_sid = form_data.get("RecordingSid")
        call_sid = form_data.get("CallSid")
        recording_status = form_data.get("RecordingStatus")
        recording_duration = form_data.get("RecordingDuration")
        recording_channels = form_data.get("RecordingChannels")

        logger.info(
            f"Received recording status callback: recording_sid={recording_sid}, "
            f"call_sid={call_sid}, status={recording_status}, duration={recording_duration}"
        )

        # Validate required fields
        if not all([recording_sid, call_sid, recording_status]):
            logger.error(
                f"Missing required recording fields: recording_sid={recording_sid}, call_sid={call_sid}, status={recording_status}"
            )
            return Response(content="Missing required fields", status_code=400)

        # Only process completed recordings
        if recording_status != "completed":
            logger.info(
                f"Recording {recording_sid} status is '{recording_status}', not processing"
            )
            return Response(content="", status_code=200)

        # Get the call/conversation from database
        call = await CallService.get_call_by_sid(call_sid)
        if not call:
            logger.error(f"No call found for call_sid {call_sid}")
            return Response(content="Call not found", status_code=404)

        # Get the assistant
        assistant = call.assistant
        if not assistant:
            logger.error(f"No assistant found for call {call_sid}")
            return Response(content="Assistant not found", status_code=404)

        # Download the recording from Twilio
        twilio_account_sid = assistant.twilio_account_sid or os.getenv(
            "TWILIO_ACCOUNT_SID"
        )
        twilio_auth_token = assistant.twilio_auth_token or os.getenv(
            "TWILIO_AUTH_TOKEN"
        )

        if not twilio_account_sid or not twilio_auth_token:
            logger.error(
                f"Missing Twilio credentials for downloading recording {recording_sid}"
            )
            return Response(
                content="Twilio credentials not configured", status_code=500
            )

=======

        # Extract recording details
        recording_sid = form_data.get("RecordingSid")
        call_sid = form_data.get("CallSid")
        recording_status = form_data.get("RecordingStatus")
        recording_duration = form_data.get("RecordingDuration")
        recording_channels = form_data.get("RecordingChannels")

        logger.info(
            f"Received recording status callback: recording_sid={recording_sid}, "
            f"call_sid={call_sid}, status={recording_status}, duration={recording_duration}"
        )

        # Validate required fields
        if not all([recording_sid, call_sid, recording_status]):
            logger.error(
                f"Missing required recording fields: recording_sid={recording_sid}, call_sid={call_sid}, status={recording_status}"
            )
            return Response(content="Missing required fields", status_code=400)

        # Only process completed recordings
        if recording_status != "completed":
            logger.info(
                f"Recording {recording_sid} status is '{recording_status}', not processing"
            )
            return Response(content="", status_code=200)

        # Get the call/conversation from database
        call = await CallService.get_call_by_sid(call_sid)
        if not call:
            logger.error(f"No call found for call_sid {call_sid}")
            return Response(content="Call not found", status_code=404)

        # Get the assistant
        assistant = call.assistant
        if not assistant:
            logger.error(f"No assistant found for call {call_sid}")
            return Response(content="Assistant not found", status_code=404)

        # Download the recording from Twilio
        twilio_account_sid = assistant.twilio_account_sid or os.getenv(
            "TWILIO_ACCOUNT_SID"
        )
        twilio_auth_token = assistant.twilio_auth_token or os.getenv(
            "TWILIO_AUTH_TOKEN"
        )

        if not twilio_account_sid or not twilio_auth_token:
            logger.error(
                f"Missing Twilio credentials for downloading recording {recording_sid}"
            )
            return Response(
                content="Twilio credentials not configured", status_code=500
            )

>>>>>>> a733174c
        # Download recording content from Twilio
        download_result = TwilioService.download_recording_content(
            recording_sid=recording_sid,
            account_sid=twilio_account_sid,
            auth_token=twilio_auth_token,
        )

        if not download_result:
            logger.error(f"Failed to download recording {recording_sid} from Twilio")
            return Response(content="Failed to download recording", status_code=500)

        filename, recording_content = download_result

        # Upload recording to S3
        try:
            from app.services.s3_service import S3Service

            s3_service = S3Service.create_default_instance()

            if s3_service:
                # Prepare metadata
                metadata = {
                    "duration": str(recording_duration) if recording_duration else "0",
                    "file_size": str(len(recording_content)),
                    "channels": str(recording_channels) if recording_channels else "1",
                    "source": "twilio",
                    "recording_sid": recording_sid,
                }

                # Upload to S3 with "twilio" as recording type
                s3_key, s3_url = await s3_service.upload_audio_file(
                    audio_data=recording_content,
                    call_sid=call_sid,
                    recording_type="twilio",
                    format="mp3",
                    metadata=metadata,
                )

                if s3_key and s3_url:
                    logger.info(
                        f"Successfully uploaded Twilio recording {recording_sid} to S3: {s3_key}"
                    )

                    # Update existing recording record (created when call started)
                    existing_recordings = await CallService.get_call_recordings(call_sid)
                    
                    if existing_recordings:
                        # Update the existing processing recording
                        recording = existing_recordings[0]  # Should be only one
                        
                        try:
                            from app.db.database import get_async_db_session
                            
                            async with await get_async_db_session() as db:
                                # Update the recording with Twilio data
                                recording.recording_sid = recording_sid
                                recording.s3_key = s3_key
                                recording.s3_url = s3_url
                                recording.duration = (
                                    float(recording_duration)
                                    if recording_duration
                                    else None
                                )
                                recording.file_size = len(recording_content)
                                recording.status = "completed"
                                recording.channels = (
                                    int(recording_channels) if recording_channels else 2
                                )
                                recording.recording_metadata = metadata
                                recording.uploaded_at = datetime.utcnow()
                                
                                db.add(recording)
                                await db.commit()
                                await db.refresh(recording)
                                
                                logger.info(
                                    f"Updated recording {recording.id} with Twilio recording data for call {call_sid}"
                                )
                        except Exception as update_error:
                            logger.error(
                                f"Failed to update recording {recording.id} with Twilio data: {update_error}"
                            )
                    else:
                        # Fallback: create new recording if none exists
                        logger.warning(f"No existing recording found for call {call_sid}, creating new one")
                        result = await CallService.create_recording(
                            call_sid=call_sid,
                            recording_sid=recording_sid,
                            s3_key=s3_key,
                            s3_url=s3_url,
                            duration=(
                                float(recording_duration)
                                if recording_duration
                                else None
                            ),
                            file_size=len(recording_content),
                            format="mp3",
                            sample_rate=8000,  # Twilio default
                            channels=(
                                int(recording_channels) if recording_channels else 2
                            ),
                            recording_type="mixed",  # Twilio dual-channel is equivalent to mixed
                            recording_source="s3",
                            status="completed",
                        )
                        if result:
                            logger.info(
                                f"Created fallback recording record for Twilio recording {recording_sid}"
                            )

                else:
                    logger.error(f"Failed to upload recording {recording_sid} to S3")
            else:
                logger.error("S3 service not available for storing Twilio recording")

        except Exception as s3_error:
            logger.error(f"Error uploading Twilio recording to S3: {s3_error}")

        # Return success response to Twilio
        return Response(content="", status_code=200)

    except Exception as e:
        logger.error(f"Error handling recording status callback: {e}", exc_info=True)
        # Return 200 to Twilio to avoid retries on our errors
        return Response(content="", status_code=200)<|MERGE_RESOLUTION|>--- conflicted
+++ resolved
@@ -22,10 +22,7 @@
 from app.twilio.twilio_service import TwilioService
 from app.utils.url_utils import get_twiml_webhook_url
 from app.db.database import get_async_db_session
-<<<<<<< HEAD
-=======
 from app.api.schemas import InitiateCallRequest, InitiateCallResponse
->>>>>>> a733174c
 
 
 router = APIRouter()
@@ -471,10 +468,7 @@
     logger.info("Request headers: %s", request.headers)
 
     assistant = None
-<<<<<<< HEAD
-=======
     phone_number_obj = None
->>>>>>> a733174c
     
     if is_outbound and outbound_assistant_id:
         # For outbound calls, use the assistant ID from metadata
@@ -485,8 +479,6 @@
     elif to_phone_number:
         # For inbound calls, lookup assistant by phone number
         assistant = await assistant_manager.get_assistant_by_phone(to_phone_number)
-<<<<<<< HEAD
-=======
         
         # Also get the phone number object to check for Google Voice forwarding
         try:
@@ -500,7 +492,6 @@
                     break
         except Exception as e:
             logger.error(f"Error fetching phone number object: {e}")
->>>>>>> a733174c
 
     # Create call record in database and send initial webhook as soon as call comes in
     if assistant and call_sid:
@@ -657,11 +648,8 @@
                     outbound_welcome_message = custom_params.get("welcome_message")
                     outbound_agenda = custom_params.get("agenda")
                     outbound_to_phone = custom_params.get("to_phone_number")
-<<<<<<< HEAD
-=======
                     
 
->>>>>>> a733174c
 
                     if not stream_sid or not call_sid:
                         logger.error("Missing streamSid or callSid in start message")
@@ -710,13 +698,8 @@
                         await call_handler.start_call(
                             call_sid=call_sid,
                             websocket=websocket,
-<<<<<<< HEAD
-                            to_number=to_number,
-                            from_number=from_number,
-=======
                             to_number=to_number if not is_outbound else from_number,
                             from_number=from_number if not is_outbound else to_number,
->>>>>>> a733174c
                             metadata=call_metadata,
                             assistant=assistant,
                         )
@@ -816,33 +799,6 @@
         logger.error(f"Error in WebSocket connection: {e}", exc_info=True)
 
 
-<<<<<<< HEAD
-@router.post("/calls/initiate")
-async def initiate_outbound_call(request: Request):
-    """
-    Initiate an outbound call through the API.
-    
-    Expected JSON body:
-    {
-        "assistant_id": 123,
-        "to_phone_number": "+1234567890",
-        "welcome_message": "Hello, this is your AI assistant calling...",
-        "agenda": "I'm calling to discuss your recent order and confirm delivery details."
-    }
-    """
-    try:
-        # Parse JSON body
-        body = await request.json()
-        
-        assistant_id = body.get("assistant_id")
-        to_phone_number = body.get("to_phone_number")
-        welcome_message = body.get("welcome_message")
-        agenda = body.get("agenda", None)
-        
-        # Validate required fields
-        if not assistant_id:
-            raise HTTPException(status_code=400, detail="assistant_id is required")
-=======
 @router.post("/calls/initiate", response_model=InitiateCallResponse)
 async def initiate_outbound_call(call_data: InitiateCallRequest):
     """
@@ -858,7 +814,6 @@
         # Validate required fields
         if not from_phone_number:
             raise HTTPException(status_code=400, detail="from_phone_number is required")
->>>>>>> a733174c
         if not to_phone_number:
             raise HTTPException(status_code=400, detail="to_phone_number is required")
 
@@ -867,11 +822,7 @@
             raise HTTPException(status_code=400, detail="Invalid phone number format. Use E.164 format (e.g., +1234567890)")
         
         # Get the assistant
-<<<<<<< HEAD
-        assistant = await assistant_manager.get_assistant_by_id(assistant_id)
-=======
         assistant = await assistant_manager.get_assistant_by_phone(from_phone_number)
->>>>>>> a733174c
         if not assistant:
             raise HTTPException(status_code=404, detail="Assistant not found")
 
@@ -881,11 +832,7 @@
         # Prepare call metadata to pass through the webhook
         call_metadata = {
             "outbound": "true",
-<<<<<<< HEAD
-            "assistant_id": str(assistant_id),
-=======
             "assistant_id": str(assistant.id),
->>>>>>> a733174c
             "welcome_message": welcome_message,
             "agenda": agenda,
             "to_phone_number": to_phone_number
@@ -898,20 +845,6 @@
         if not twilio_account_sid or not twilio_auth_token:
             raise HTTPException(status_code=500, detail="Twilio credentials not configured")
         
-<<<<<<< HEAD
-        # Get an assigned phone number for this assistant
-        from app.services.phone_number_service import PhoneNumberService
-        phone_numbers = await PhoneNumberService.get_organization_phone_numbers(assistant.organization_id)
-        assigned_phone_numbers = [pn for pn in phone_numbers if pn.assistant_id == assistant.id]
-        
-        if not assigned_phone_numbers:
-            raise HTTPException(status_code=400, detail="No phone number assigned to this assistant")
-        
-        # Use the first assigned phone number as the from number
-        from_phone_number = assigned_phone_numbers[0].phone_number
-        
-=======
->>>>>>> a733174c
         # Initiate the outbound call through Twilio
         call_sid = TwilioService.initiate_outbound_call(
             to_phone_number=to_phone_number,
@@ -926,13 +859,8 @@
             raise HTTPException(status_code=500, detail="Failed to initiate outbound call")
         
         logger.info(
-<<<<<<< HEAD
-            f"Initiated outbound call {call_sid} from assistant {assistant_id} "
-            f"to {to_phone_number} with agenda: {agenda[:100]}..."
-=======
             f"Initiated outbound call {call_sid} from assistant {assistant.id} "
             f"to {to_phone_number} with agenda: {agenda[:100] if agenda else 'None'}..."
->>>>>>> a733174c
         )
         
         # Return success response
@@ -940,11 +868,7 @@
             "success": True,
             "call_sid": call_sid,
             "message": "Outbound call initiated successfully",
-<<<<<<< HEAD
-            "assistant_id": assistant_id,
-=======
             "assistant_id": assistant.id,
->>>>>>> a733174c
             "to_phone_number": to_phone_number,
             "from_phone_number": from_phone_number
         }
@@ -964,7 +888,6 @@
     try:
         # Parse form data from Twilio
         form_data = await request.form()
-<<<<<<< HEAD
 
         # Extract recording details
         recording_sid = form_data.get("RecordingSid")
@@ -1020,63 +943,6 @@
                 content="Twilio credentials not configured", status_code=500
             )
 
-=======
-
-        # Extract recording details
-        recording_sid = form_data.get("RecordingSid")
-        call_sid = form_data.get("CallSid")
-        recording_status = form_data.get("RecordingStatus")
-        recording_duration = form_data.get("RecordingDuration")
-        recording_channels = form_data.get("RecordingChannels")
-
-        logger.info(
-            f"Received recording status callback: recording_sid={recording_sid}, "
-            f"call_sid={call_sid}, status={recording_status}, duration={recording_duration}"
-        )
-
-        # Validate required fields
-        if not all([recording_sid, call_sid, recording_status]):
-            logger.error(
-                f"Missing required recording fields: recording_sid={recording_sid}, call_sid={call_sid}, status={recording_status}"
-            )
-            return Response(content="Missing required fields", status_code=400)
-
-        # Only process completed recordings
-        if recording_status != "completed":
-            logger.info(
-                f"Recording {recording_sid} status is '{recording_status}', not processing"
-            )
-            return Response(content="", status_code=200)
-
-        # Get the call/conversation from database
-        call = await CallService.get_call_by_sid(call_sid)
-        if not call:
-            logger.error(f"No call found for call_sid {call_sid}")
-            return Response(content="Call not found", status_code=404)
-
-        # Get the assistant
-        assistant = call.assistant
-        if not assistant:
-            logger.error(f"No assistant found for call {call_sid}")
-            return Response(content="Assistant not found", status_code=404)
-
-        # Download the recording from Twilio
-        twilio_account_sid = assistant.twilio_account_sid or os.getenv(
-            "TWILIO_ACCOUNT_SID"
-        )
-        twilio_auth_token = assistant.twilio_auth_token or os.getenv(
-            "TWILIO_AUTH_TOKEN"
-        )
-
-        if not twilio_account_sid or not twilio_auth_token:
-            logger.error(
-                f"Missing Twilio credentials for downloading recording {recording_sid}"
-            )
-            return Response(
-                content="Twilio credentials not configured", status_code=500
-            )
-
->>>>>>> a733174c
         # Download recording content from Twilio
         download_result = TwilioService.download_recording_content(
             recording_sid=recording_sid,
