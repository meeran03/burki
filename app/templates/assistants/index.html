--- conflicted
+++ resolved
@@ -258,41 +258,10 @@
                                         </svg>
                                     </div>
                                 </div>
-<<<<<<< HEAD
-                            </div>
-                                </td>
-                        <td class="px-6 py-4">
-                            <div class="text-sm text-gray-300">
-                                {% if assistant.phone_numbers %}
-                                    {% for phone_number in assistant.phone_numbers %}
-                                        {{ phone_number.phone_number }}{% if not loop.last %}, {% endif %}
-                                    {% endfor %}
-                                {% else %}
-                                    No phone numbers assigned
-                                {% endif %}
-                            </div>
-                            <div class="text-xs text-gray-500">
-                                {% set provider = assistant.twilio_account_sid[:8] if assistant.twilio_account_sid else 'Default' %}
-                                {{ provider }}...
-                            </div>
-                                </td>
-                        <td class="px-6 py-4">
-                                    {% if assistant.is_active %}
-                                <span class="inline-flex items-center px-3 py-1 rounded-full text-xs font-medium bg-green-500/20 text-green-400 border border-green-500/30">
-                                    <div class="w-1.5 h-1.5 rounded-full bg-green-400 mr-2"></div>
-                                        Active
-                                    </span>
-                                    {% else %}
-                                <span class="inline-flex items-center px-3 py-1 rounded-full text-xs font-medium bg-gray-500/20 text-gray-400 border border-gray-500/30">
-                                    <div class="w-1.5 h-1.5 rounded-full bg-gray-400 mr-2"></div>
-                                        Inactive
-                                    </span>
-=======
                                 <div class="ml-4">
                                     <div class="text-sm font-medium" style="color: #E6EDF3">{{ assistant.name }}</div>
                                     {% if assistant.description %}
                                     <div class="text-sm" style="color: #7D8590">{{ assistant.description[:60] }}{% if assistant.description|length > 60 %}...{% endif %}</div>
->>>>>>> a733174c
                                     {% endif %}
                                 </div>
                             </div>
@@ -432,101 +401,7 @@
 
     <!-- Card container (hidden by default) -->
     <div id="card-container" class="hidden grid grid-cols-1 md:grid-cols-2 lg:grid-cols-3 gap-6">
-<<<<<<< HEAD
-        {% for assistant in assistants %}
-        <div class="bg-gray-800/30 backdrop-blur-sm border border-gray-700/50 rounded-xl p-6 hover:bg-gray-700/30 transition-colors">
-            <div class="flex items-start justify-between mb-4">
-                <div class="flex items-center space-x-3">
-                    <div class="w-12 h-12 rounded-lg bg-gradient-to-br from-blue-500 to-purple-500 flex items-center justify-center text-white font-semibold">
-                        {{ assistant.name[0] }}
-                    </div>
-                    <div>
-                        <h3 class="text-lg font-semibold text-white">{{ assistant.name }}</h3>
-                        <p class="text-sm text-gray-400">
-                            {% if assistant.phone_numbers %}
-                                {% for phone_number in assistant.phone_numbers %}
-                                    {{ phone_number.phone_number }}{% if not loop.last %}, {% endif %}
-                                {% endfor %}
-                            {% else %}
-                                No phone numbers assigned
-                            {% endif %}
-                        </p>
-                    </div>
-                </div>
-                <input type="checkbox" class="assistant-checkbox rounded border-gray-600 bg-gray-700 text-blue-600 focus:ring-blue-500" value="{{ assistant.id }}">
-            </div>
-
-            {% if assistant.description %}
-                <p class="text-sm text-gray-300 mb-4">{{ assistant.description[:100] }}{% if assistant.description|length > 100 %}...{% endif %}</p>
-            {% endif %}
-
-            <div class="space-y-3 mb-4">
-                <div class="flex items-center justify-between">
-                    <span class="text-sm text-gray-400">Status</span>
-                    {% if assistant.is_active %}
-                        <span class="inline-flex items-center px-2 py-1 rounded-full text-xs font-medium bg-green-500/20 text-green-400">
-                            <div class="w-1.5 h-1.5 rounded-full bg-green-400 mr-1"></div>
-                            Active
-                        </span>
-                    {% else %}
-                        <span class="inline-flex items-center px-2 py-1 rounded-full text-xs font-medium bg-gray-500/20 text-gray-400">
-                            <div class="w-1.5 h-1.5 rounded-full bg-gray-400 mr-1"></div>
-                            Inactive
-                        </span>
-                    {% endif %}
-                </div>
-
-                <div class="flex items-center justify-between">
-                    <span class="text-sm text-gray-400">Performance</span>
-                    <div class="flex items-center space-x-2">
-                        <div class="w-16 h-1.5 bg-gray-700 rounded-full overflow-hidden">
-                            <div class="h-full rounded-full performance-bar" data-width="{{ assistant.performance }}"></div>
-                        </div>
-                        <span class="text-xs font-medium 
-                            {% if assistant.performance >= 95 %}text-green-400
-                            {% elif assistant.performance >= 85 %}text-yellow-400
-                            {% else %}text-red-400{% endif %}">
-                            {{ assistant.performance }}%
-                        </span>
-                    </div>
-                </div>
-
-                <div class="flex items-center justify-between">
-                    <span class="text-sm text-gray-400">Total Calls</span>
-                    <span class="text-sm font-medium text-white">{{ assistant.total_calls }}</span>
-                </div>
-
-                <div class="flex items-center justify-between">
-                    <span class="text-sm text-gray-400">Success Rate</span>
-                    <span class="text-sm font-medium text-white">{{ "%.1f"|format(assistant.success_rate) }}%</span>
-                </div>
-            </div>
-
-            <div class="flex items-center justify-between pt-4 border-t border-gray-700">
-                <span class="text-xs text-gray-500">Created {{ assistant.created_at.strftime('%b %d, %Y') }}</span>
-                <div class="flex items-center space-x-2">
-                    <a href="/assistants/{{ assistant.id }}" class="p-2 text-gray-400 hover:text-blue-400 hover:bg-blue-500/10 rounded-lg transition-colors" title="View">
-                        <svg class="w-4 h-4" fill="none" stroke="currentColor" viewBox="0 0 24 24">
-                            <path stroke-linecap="round" stroke-linejoin="round" stroke-width="2" d="M15 12a3 3 0 11-6 0 3 3 0 016 0z" />
-                        </svg>
-                    </a>
-                    <a href="/assistants/{{ assistant.id }}/edit" class="p-2 text-gray-400 hover:text-yellow-400 hover:bg-yellow-500/10 rounded-lg transition-colors" title="Edit">
-                        <svg class="w-4 h-4" fill="none" stroke="currentColor" viewBox="0 0 24 24">
-                            <path stroke-linecap="round" stroke-linejoin="round" stroke-width="2" d="M11 5H6a2 2 0 00-2 2v11a2 2 0 002 2h11a2 2 0 002-2v-5m-1.414-9.414a2 2 0 112.828 2.828L11.828 15H9v-2.828l8.586-8.586z" />
-                        </svg>
-                    </a>
-                    <button type="button" class="delete-btn p-2 text-gray-400 hover:text-red-400 hover:bg-red-500/10 rounded-lg transition-colors" title="Delete" data-assistant-id="{{ assistant.id }}" data-assistant-name="{{ assistant.name }}">
-                        <svg class="w-4 h-4" fill="none" stroke="currentColor" viewBox="0 0 24 24">
-                            <path stroke-linecap="round" stroke-linejoin="round" stroke-width="2" d="M19 7l-.867 12.142A2 2 0 0116.138 21H7.862a2 2 0 01-1.995-1.858L5 7m5 4v6m4-6v6m1-10V4a1 1 0 00-1-1h-4a1 1 0 00-1 1v3M4 7h16" />
-                        </svg>
-                    </button>
-                </div>
-            </div>
-        </div>
-        {% endfor %}
-=======
         <!-- Card view content would go here -->
->>>>>>> a733174c
     </div>
 </div>
 
